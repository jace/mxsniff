--- conflicted
+++ resolved
@@ -48,21 +48,6 @@
         ]},
     'google-apps': {'mx': [
         'aspmx.l.google.com',
-<<<<<<< HEAD
-        'alt1.aspmx.l.google.com',
-        'alt2.aspmx.l.google.com',
-        'alt3.aspmx.l.google.com',
-        'alt4.aspmx.l.google.com',
-    ]},
-    'icloud-me': {'mx': [
-        'mx1.mail.icloud.com',
-        'mx2.mail.icloud.com',
-        'mx3.mail.icloud.com',
-        'mx4.mail.icloud.com',
-        'mx5.mail.icloud.com',
-        'mx6.mail.icloud.com',
-    ]},
-=======
         '*.aspmx.l.google.com',
         ]},
     'mailhostbox': {'mx': [
@@ -77,23 +62,10 @@
     'outlook-bizmail': {'mx': [
         '*.mail.*.outlook.com',
         ]},
->>>>>>> d5d9e088
     'outlook-hotmail': {'mx': [
         '*.hotmail.com',
         ]},
     'pobox': {'mx': [
-<<<<<<< HEAD
-        'pb-mx1.pobox.com',
-        'pb-mx2.pobox.com',
-        'pb-mx3.pobox.com',
-        'pb-mx4.pobox.com',
-        'pb-mx5.pobox.com',
-        'pb-mx8.pobox.com',
-    ]},
-    'rediffmail': {'mx': [
-        'mx.rediffmail.rediff.akadns.net',
-    ]},
-=======
         '*.pobox.com',
         ]},
     'proofpoint': {'mx': [
@@ -117,35 +89,16 @@
     'webfaction': {'mx': [
         '*.webfaction.com'
         ]},
->>>>>>> d5d9e088
     'yahoo-mail': {'mx': [
         'mta5.am0.yahoodns.net',
         'mta6.am0.yahoodns.net',
         'mta7.am0.yahoodns.net',
         'mx-apac.mail.gm0.yahoodns.net',
         'mx-eu.mail.am0.yahoodns.net',
-<<<<<<< HEAD
         'mx1.mail.yahoo.co.jp',
         'mx2.mail.yahoo.co.jp',
         'mx3.mail.yahoo.co.jp',
         'mx5.mail.yahoo.co.jp',
-    ]},
-    'yahoo-bizmail': {'mx': [
-        'mx-biz.mail.am0.yahoodns.net',
-    ]},
-    'yandex': {'mx': [
-        'mx.yandex.ru',
-    ]},
-    'zoho-mail': {'mx': [
-        'mx.zoho.com',
-        'mx2.zoho.com',
-    ]},
-    'zoho-personal': {'mx': [
-        'smtpin.zoho.com',
-        'smtpin2.zoho.com',
-        'mx3.zoho.com',
-    ]},
-=======
         ]},
     'yahoo-bizmail': {'mx': [
         'mx-biz.mail.am0.yahoodns.net',
@@ -158,5 +111,4 @@
         '*.zoho.com',
         '*.zohomail.com',
         ]},
->>>>>>> d5d9e088
 }